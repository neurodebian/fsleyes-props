This document contains the ``fsleyes-props`` release history in reverse
chronological order.


<<<<<<< HEAD
=======
1.2.5 (Wednesday 6th December 2017)
-----------------------------------


* Fixed a problem with the API documentation build failing again.
* Unit tests are now run against wxPython 3.0.2.0.


>>>>>>> 57c8cf66
1.2.4 (Thursday November 9th 2017)
----------------------------------


* Fixed use of deprecated ``fsl.utils.async`` module from the ``fslpy``
  library.


1.2.3 (Thursday October 26th 2017)
-----------------------------------


* Fixed a problem with the API documentation build failing.


1.2.2 (Saturday October 21st 2017)
----------------------------------


* :mod:`.cli` custom transform functions can now raise a :exc:`.SkipArgument`
  exception to indicate that the argument shouid be skipped, either when
  applying or generating arguments.


1.2.1 (Thursday September 21st 2017)
------------------------------------


* :func:`.cli.generateArguments` function wraps string values in quotes.
* :func:`.cli.generateArguments` allows extra arguments to be passed through
  to custom transform functions.


1.2.0 (Monday September 11th 2017)
----------------------------------


* Deprecated ``get``/``setConstraint`` in favour of ``get``/``setAttribute``,
  on :class:`.HasProperties` and :class:`.PropertyBase` classes.


1.1.2 (Friday August 25th 2017)
-------------------------------


* Even more adjustement to :class:`.PropertyValueList` item notification/
  synchronisation.


1.1.1 (Thursday August 24th 2017)
---------------------------------


* Further adjustement to :class:`.PropertyValueList` item notification/
  synchronisation.


1.1.0 (Wednesday August 23rd 2017)
----------------------------------


* :meth:`.HasProperties.__init__` now accepts ``kwargs`` which allow initial
  property values to be set.
* :class:`.SyncableHasProperties` has new/renamed methods ``detachFromParent``
  and ``detachAllFromParent``, allowing individual properties to be
  permanently un-synchronised.
* Bugfix to :class:`.PropertyValueList.getLast`
* :func:`.suppress.skip` function has option to ignore non-existent/deleted
  listeners.
* Fix to :class:`.PropertyValueList` item notification.



1.0.4 (Thursday August 10th 2017)
---------------------------------


* New function :func:`.makeListWidget`, which creates a widget for a specific
  item in a property value list.


1.0.3 (Friday July 14th 2017)
-----------------------------


* Bug fix to :mod:`fsleyes_props.bindable` - could potentially pass GC'd
  functions to the :mod:`.callqueue`.
* Tweaks to CI build process


1.0.2 (Thursday June 8th 2017)
------------------------------


* Added CI build script
* Fixed some unit tests.


1.0.1 (Sunday June 4th 2017)
----------------------------


* Adjustments to pypi package metadata.


1.0.0 (Saturday May 27th 2017)
------------------------------


* ``props`` renamed to :mod:`fsleyes_props`
* ``pwidgets`` removed (moved to separate project ``fsleyes-widgets``)
* Removed :class:`.WeakFunctionRef` - this is now defined in the ``fslpy``
  project.
* Removed :class:`.Bounds` centering logic
* Adjusted :class:`.CallQueue` interface to allow arbitrary arguments to be
  passed through to queued functions.


0.10.1 (Thursday April 20th 2017)
---------------------------------


* First public release as part of FSL 5.0.10<|MERGE_RESOLUTION|>--- conflicted
+++ resolved
@@ -2,8 +2,6 @@
 chronological order.
 
 
-<<<<<<< HEAD
-=======
 1.2.5 (Wednesday 6th December 2017)
 -----------------------------------
 
@@ -12,7 +10,6 @@
 * Unit tests are now run against wxPython 3.0.2.0.
 
 
->>>>>>> 57c8cf66
 1.2.4 (Thursday November 9th 2017)
 ----------------------------------
 
